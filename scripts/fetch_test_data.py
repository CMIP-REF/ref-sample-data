--- conflicted
+++ resolved
@@ -347,37 +347,10 @@
             if ds_decimated is None:
                 continue
 
-<<<<<<< HEAD
             output_filename = OUTPUT_PATH / request.create_out_filename(dataset, ds_decimated, ds_filename)
             output_filename.parent.mkdir(parents=True, exist_ok=True)
             ds_decimated.to_netcdf(output_filename)
             print(output_filename)
-=======
-    obs4mips_path_items = [
-        "activity_id",
-        "institution_id",
-        "source_id",
-        "variable_id",
-        "grid_label",
-    ]
-
-    obs4mips_filename_paths = [
-        "variable_id",
-        "source_id",
-        "grid_label",
-    ]
-
-    if metadata.project == "obs4MIPs":
-        output_path = (
-            Path(os.path.join(*[metadata[item] for item in obs4mips_path_items])) / f"v{metadata['version']}"
-        )
-        filename_prefix = "_".join([metadata[item] for item in obs4mips_filename_paths])
-    else:
-        output_path = (
-            Path(os.path.join(*[metadata[item] for item in cmip6_path_items])) / f"v{metadata['version']}"
-        )
-        filename_prefix = "_".join([metadata[item] for item in cmip6_filename_paths])
->>>>>>> 0a6333b8
 
     # Regenerate the registry.txt file
     pooch.make_registry(OUTPUT_PATH, "registry.txt")
@@ -419,7 +392,6 @@
             time_span=("0101", "0180"),
         ),
         # Obs4MIPs AIRS data
-<<<<<<< HEAD
         Obs4MIPsRequest(
             facets=dict(
                 project="obs4MIPs",
@@ -428,49 +400,10 @@
                 source_id="AIRS-2-1",
                 variable_id="ta",
             ),
-=======
-        dict(
-            project="obs4MIPs",
-            institution_id="NASA-JPL",
-            frequency="mon",
-            source_id="AIRS-2-1",
-            variable_id="ta",
->>>>>>> 0a6333b8
             remove_ensembles=False,
             time_span=("2002", "2016"),
         ),
     ]
 
-<<<<<<< HEAD
     for dataset_requested in datasets_to_fetch:
-        create_sample_dataset(dataset_requested)
-=======
-    dataset_metadata_collection: list[pd.DataFrame] = []
-    for facets in facets_to_fetch:
-        dataset_metadata_collection.append(
-            fetch_datasets(
-                facets,
-                remove_ensembles=facets.pop("remove_ensembles", False),
-                time_span=facets.pop("time_span", None),
-            )
-        )
-
-    # Combine all datasets
-    datasets = deduplicate_datasets(pd.concat(dataset_metadata_collection))
-
-    for _, dataset in datasets.iterrows():
-        for ds_filename in dataset["files"]:
-            if ds_filename.name.split("_")[0] != dataset.variable_id:
-                continue
-            ds_orig = xr.open_dataset(ds_filename)
-            ds_decimated = decimate_dataset(ds_orig, time_span=(dataset["time_start"], dataset["time_end"]))
-            if ds_decimated is None:
-                continue
-
-            output_filename = OUTPUT_PATH / create_out_filename(dataset, ds_decimated)
-            output_filename.parent.mkdir(parents=True, exist_ok=True)
-            ds_decimated.to_netcdf(output_filename)
-
-    # Regenerate the registry.txt file
-    pooch.make_registry(OUTPUT_PATH, "registry.txt")
->>>>>>> 0a6333b8
+        create_sample_dataset(dataset_requested)